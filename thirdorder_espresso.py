#!/usr/bin/env python
# -*- coding: utf-8 -*-
#  thirdorder, help compute anharmonic IFCs from minimal sets of displacements
#  Copyright (C) 2012-2014 Wu Li <wu.li.phys2011@gmail.com>
#  Copyright (C) 2012-2014 Jesús Carrete Montaña <jcarrete@gmail.com>
#  Copyright (C) 2012-2014 Natalio Mingo Bisquert <natalio.mingo@cea.fr>
#  Copyright (C) 2014      Antti J. Karttunen <antti.j.karttunen@iki.fi>
#
#  This program is free software: you can redistribute it and/or modify
#  it under the terms of the GNU General Public License as published by
#  the Free Software Foundation, either version 3 of the License, or
#  (at your option) any later version.
#
#  This program is distributed in the hope that it will be useful,
#  but WITHOUT ANY WARRANTY; without even the implied warranty of
#  MERCHANTABILITY or FITNESS FOR A PARTICULAR PURPOSE.  See the
#  GNU General Public License for more details.
#
#  You should have received a copy of the GNU General Public License
#  along with this program.  If not, see <http://www.gnu.org/licenses/>.

from __future__ import print_function
try:
    xrange
except NameError:
    xrange = range

import re
import ast

import thirdorder_core
from thirdorder_common import *

# Conversion factors (source: CODATA 2010)
BOHR_RADIUS = 5.2917721092e-2  # nm
RYDBERG = 13.60569253  # eV


def qe_cell(ibrav, celldm):
    """
    Return a set of lattice vectors according to Quantum Espresso's
    convention. ibrav=0 is not supported by this function.
    """
    nruter = np.zeros((3, 3))
    if ibrav == 1:
        nruter = np.eye(3)
    elif ibrav == 2:
        nruter[0, 0] = -0.5
        nruter[0, 1] = 0.0
        nruter[0, 2] = 0.5
        nruter[1, 0] = 0.0
        nruter[1, 1] = 0.5
        nruter[1, 2] = 0.5
        nruter[2, 0] = -0.5
        nruter[2, 1] = 0.5
        nruter[2, 2] = 0.0
    elif ibrav == 3:
        nruter[0, 0] = 0.5
        nruter[0, 1] = 0.5
        nruter[0, 2] = 0.5
        nruter[1, 0] = -0.5
        nruter[1, 1] = 0.5
        nruter[1, 2] = 0.5
        nruter[2, 0] = -0.5
        nruter[2, 1] = -0.5
        nruter[2, 2] = 0.5
    elif ibrav == 4:
        nruter[0, 0] = 1.0
        nruter[0, 1] = 0.0
        nruter[0, 2] = 0.0
        nruter[1, 0] = -0.5
        nruter[1, 1] = np.sqrt(3.) / 2.
        nruter[1, 2] = 0.
        nruter[2, 0] = 0.
        nruter[2, 1] = 0.
        nruter[2, 2] = celldm[3]
    elif ibrav == 5:
        nruter[0, 0] = np.sqrt((1 - celldm[4]) / 2.)
        nruter[0, 1] = -np.sqrt((1 - celldm[4]) / 6.)
        nruter[0, 2] = np.sqrt((1 + 2 * celldm[4]) / 3.)
        nruter[1, 0] = 0.
        nruter[1, 1] = 2. * np.sqrt((1 - celldm[4]) / 6.)
        nruter[1, 2] = np.sqrt((1 + 2 * celldm[4]) / 3.)
        nruter[2, 0] = -np.sqrt((1 - celldm[4]) / 2.)
        nruter[2, 1] = -np.sqrt((1 - celldm[4]) / 6.)
        nruter[2, 2] = np.sqrt((1 + 2 * celldm[4]) / 3.)
    elif ibrav == 6:
        nruter[0, 0] = 1.0
        nruter[0, 1] = 0.0
        nruter[0, 2] = 0.0
        nruter[1, 0] = 0.0
        nruter[1, 1] = 1.0
        nruter[1, 2] = 0.
        nruter[2, 0] = 0.
        nruter[2, 1] = 0.
        nruter[2, 2] = celldm[3]
    elif ibrav == 7:
        nruter[0, 0] = 0.5
        nruter[0, 1] = -0.5
        nruter[0, 2] = celldm[3]
        nruter[1, 0] = 0.5
        nruter[1, 1] = 0.5
        nruter[1, 2] = celldm[3]
        nruter[2, 0] = -0.5
        nruter[2, 1] = -0.5
        nruter[2, 2] = celldm[3]
    elif ibrav == 8:
        nruter[0, 0] = 1.0
        nruter[0, 1] = 0.0
        nruter[0, 2] = 0.0
        nruter[1, 0] = 0.0
        nruter[1, 1] = celldm[2]
        nruter[1, 2] = 0.
        nruter[2, 0] = 0.
        nruter[2, 1] = 0.
        nruter[2, 2] = celldm[3]
    elif ibrav == 9:
        nruter[0, 0] = 0.5
        nruter[0, 1] = celldm[2] / 2.
        nruter[0, 2] = 0.0
        nruter[1, 0] = -0.5
        nruter[1, 1] = celldm[2] / 2.
        nruter[1, 2] = 0.
        nruter[2, 0] = 0.
        nruter[2, 1] = 0.
        nruter[2, 2] = celldm[3]
    elif ibrav == 10:
        nruter[0, 0] = 0.5
        nruter[0, 1] = 0.0
        nruter[0, 2] = celldm[3] / 2.
        nruter[1, 0] = 0.5
        nruter[1, 1] = celldm[2] / 2.
        nruter[1, 2] = 0.
        nruter[2, 0] = 0.
        nruter[2, 1] = celldm[2] / 2.
        nruter[2, 2] = celldm[3] / 2.
    elif ibrav == 11:
        nruter[0, 0] = 0.5
        nruter[0, 1] = celldm[2] / 2.
        nruter[0, 2] = celldm[3] / 2.
        nruter[1, 0] = -0.5
        nruter[1, 1] = celldm[2] / 2.
        nruter[1, 2] = celldm[3] / 2.
        nruter[2, 0] = -0.5
        nruter[2, 1] = -celldm[2] / 2.
        nruter[2, 2] = celldm[3] / 2.
    elif ibrav == 12:
        nruter[0, 0] = 1.0
        nruter[0, 1] = 0.0
        nruter[0, 2] = 0.0
        nruter[1, 0] = celldm[2] * celldm[4]
        nruter[1, 1] = celldm[2] * np.sqrt(1 - celldm[4]**2)
        nruter[1, 2] = 0.
        nruter[2, 0] = 0.
        nruter[2, 1] = 0.
        nruter[2, 2] = celldm[3]
    elif ibrav == 13:
        nruter[0, 0] = 0.5
        nruter[0, 1] = 0.0
        nruter[0, 2] = -celldm[3] / 2.
        nruter[1, 0] = celldm[2] * celldm[4]
        nruter[1, 1] = celldm[2] * np.sqrt(1 - celldm[4]**2)
        nruter[1, 2] = 0.
        nruter[2, 0] = 0.5
        nruter[2, 1] = 0.
        nruter[2, 2] = celldm[3] / 2.
    elif ibrav == 14:
        nruter[0, 0] = 1.0
        nruter[0, 1] = 0.0
        nruter[0, 2] = 0.0
        nruter[1, 0] = celldm[2] * celldm[6]
        nruter[1, 1] = celldm[2] * np.sin(np.arccos(celldm[6]))
        nruter[1, 2] = 0.
        nruter[2, 0] = celldm[3] * celldm[5]
        nruter[2, 1] = celldm[3] * (
            celldm[4] - celldm[5] * celldm[6]) / np.sin(np.arccos(celldm[6]))
        nruter[2, 2] = celldm[3] * np.sqrt(
            1 + 2 * celldm[4] * celldm[5] * celldm[6] - celldm[4]**2 -
            celldm[5]**2 - celldm[6]**2) / np.sin(np.arccos(celldm[6]))
    else:
        raise ValueError("unknown ibrav")
    return nruter


def eval_qe_algebraic(expression):
    """
    Return the value of an algebraic expression of
    the kind allowed by Quantum Espresso for coordinates.
    """
    # Perform basic checks on the expression.
    if len(expression) == 0:
        raise ValueError("empty expression")
    validchars = "0123456789.eEdD+-*/^()"
    for i in expression:
        if i not in validchars:
            raise ValueError(
                "invalid character \"{0}\" in algebraic expression".format(i))
    if expression[0] == "+":
        raise ValueError("expression starts with +")
    # Translate the exponential notantion and the power operator into Python.
    expr = expression.lower().replace("d", "e").replace("^", "**")

    # Evaluate the result in a safe manner.
    def eval_node(node):
        """
        Evaluate each node in the expression, recursing down if needed.
        """
        if isinstance(node, ast.Expression):
            return eval_node(node.body)
        elif isinstance(node, ast.Num):
            return float(node.n)
        elif isinstance(node, ast.BinOp):
            if type(node.op) == ast.Add:
                return eval_node(node.left) + eval_node(node.right)
            elif type(node.op) == ast.Sub:
                return eval_node(node.left) - eval_node(node.right)
            elif type(node.op) == ast.Mult:
                return eval_node(node.left) * eval_node(node.right)
            elif type(node.op) == ast.Div:
                return eval_node(node.left) / eval_node(node.right)
            elif type(node.op) == ast.Pow:
                return eval_node(node.left)**eval_node(node.right)
            else:
                raise ValueError("invalid binary operator")
        else:
            raise ValueError("invalid node in the parse tree")

    return eval_node(ast.parse(expr, mode="eval").body)


def read_qe_in(filename):
    """
    Return all the relevant information about the system from a QE
    input file.
    """
    celldmre = re.compile(
        r"celldm\((?P<number>\d)\)\s*=\s*(?P<value>\S+?)(?:$|[,!\s])",
        re.MULTILINE)
    tagre=lambda keyword:re.compile(
        re.escape(keyword)+
        r"\s*=\s*(?P<value>\S+?)(?:$|[,!\s])",re.MULTILINE)
    kindre = re.compile(r"\S+\s+[\{\(\s]*(?P<kind>\w+)[\}\)\s]*")
    contents = open(filename, "r").read()
    try:
        ibrav = int(tagre("ibrav").search(contents).group("value"))
    except TypeError:
        sys.exit("Error: could not find the ibrav tag")
    try:
        natoms = int(tagre("nat").search(contents).group("value"))
    except TypeError:
        sys.exit("Error: could not find the nat tag")
    try:
        nelements = int(tagre("ntyp").search(contents).group("value"))
    except TypeError:
        sys.exit("Error: could not find the ntyp tag")
    celldm = dict()
    for m in celldmre.finditer(contents):
        res = m.groupdict()
        celldm[int(res["number"])] = float(res["value"])
    nruter = dict()
    if len(celldm) > 0:
        # celldm is not required for ibrav==0
        # (except for CELL_PARAMETERS alat, for which it's checked below)
        celldm[1] *= BOHR_RADIUS
    if ibrav == 0:
        # CELL_PARAMETERS are read in below after ATOMIC_POSITIONS
        nruter["lattvec"] = np.empty((3, 3))
    else:
        nruter["lattvec"] = qe_cell(ibrav, celldm).T * celldm[1]
    nruter["positions"] = np.empty((3, natoms))
    nruter["elements"] = []
    lines = contents.split("\n")
    # Read ATOMIC_POSITIONS
    reading = False
    read = 0
    for l in lines:
        if reading:
            fields = l.split()
            nruter["elements"].append(fields[0])
            nruter["positions"][:, read] = [
                eval_qe_algebraic(i) for i in fields[1:4]
            ]
            read = read + 1
            if read == natoms:
                break
        if l.startswith("ATOMIC_POSITIONS"):
            try:
                poskind = kindre.search(l).group("kind")
            except AttributeError:
                raise ValueError("Type of ATOMIC_POSITIONS missing")
            if poskind not in ("alat", "bohr", "angstrom", "crystal"):
                raise ValueError(
                    "cannot interpret coordinates in \"{0}\" format"
                    .format(poskind))
            reading = True
    # Sanity check
    if read < natoms:
        raise ValueError(
            "Proper ATOMIC_POSITIONS not found (expected: {0}; found: {1})"
            .format(natoms, read))
    # Read CELL_PARAMETERS if ibrav == 0
    reading = False
    read = 0
    if ibrav == 0:
        for l in lines:
            if reading:
                fields = l.split()
                nruter["lattvec"][:, read] = [float(i) for i in fields[0:3]]
                read = read + 1
                if read == 3:
                    # Convert lattvec to nm units
                    if latkind == "alat":
                        nruter["lattvec"] *= celldm[1]
                    elif latkind == "bohr":
                        nruter["lattvec"] *= BOHR_RADIUS
                    elif latkind == "angstrom":
                        nruter["lattvec"] *= .1
                    break
            if l.startswith("CELL_PARAMETERS"):
                try:
                    latkind = kindre.search(l).group("kind")
                except AttributeError:
                    raise ValueError("Type of CELL_PARAMETERS missing")
                if latkind not in ("alat", "bohr", "angstrom"):
                    raise ValueError(
                        "cannot interpret cell parameters in \"{0}\" format"
                        .format(latkind))
                if latkind == "alat" and len(celldm) == 0:
                    raise ValueError("CELL_PARAMETERS alat requires celldm(1)")
                reading = True
        if read < 3:
            raise ValueError("Proper CELL_PARAMETERS not found")
    # Lattvec has been determined, finalize positions
    if poskind == "alat":
        nruter["positions"] *= celldm[1]
    elif poskind == "bohr":
        nruter["positions"] *= BOHR_RADIUS
    elif poskind == "angstrom":
        nruter["positions"] *= .1
    if poskind != "crystal":
        nruter["positions"] = sp.linalg.solve(nruter["lattvec"],
                                              nruter["positions"])
    aux = []
    for e in nruter["elements"]:
        if e not in aux:
            aux.append(e)
    nruter["types"] = [aux.index(i) for i in nruter["elements"]]
    return nruter


def gen_supercell(poscar, na, nb, nc):
    """
    Create a dictionary similar to the first argument but describing a
    supercell.
    """
    nruter = dict()
    nruter["na"] = na
    nruter["nb"] = nb
    nruter["nc"] = nc
    nruter["lattvec"] = np.array(poscar["lattvec"])
    nruter["lattvec"][:, 0] *= na
    nruter["lattvec"][:, 1] *= nb
    nruter["lattvec"][:, 2] *= nc
    nruter["elements"] = []
    nruter["types"] = []
    nruter["positions"] = np.empty(
        (3, poscar["positions"].shape[1] * na * nb * nc))
    pos = 0
    for pos, (k, j, i, iat) in enumerate(
            itertools.product(
                xrange(nc),
                xrange(nb), xrange(na), xrange(poscar["positions"].shape[1]))):
        nruter["positions"][:, pos] = (
            poscar["positions"][:, iat] + [i, j, k]) / [na, nb, nc]
        nruter["elements"].append(poscar["elements"][iat])
        nruter["types"].append(poscar["types"][iat])
    return nruter


def write_supercell(templatefile, poscar, filename, number):
    """
    Create a Quantum Espresso input file for a supercell calculation
    from a template.
    """
    text = open(templatefile, "r").read()
    for i in ("##CELL##", "##NATOMS##", "##COORDINATES##"):
        if i not in text:
            raise ValueError(
                "the template does not contain a {0} tag".format(i))
    text = text.replace("##NATOMS##", str(len(poscar["types"])))
    celltext = "CELL_PARAMETERS angstrom\n" + "\n".join([
        " ".join(["{0:>20.15g}".format(10. * i) for i in j])
        for j in poscar["lattvec"].T.tolist()
    ])
    text = text.replace("##CELL##", celltext)
    coordtext = "ATOMIC_POSITIONS crystal\n" + "\n".join([
        e + " " + " ".join(["{0:>20.15g}".format(i) for i in j])
        for e, j in zip(poscar["elements"], poscar["positions"].T.tolist())
    ])
    text = text.replace("##COORDINATES##", coordtext)
    text = text.replace("##NUMBER##", str(number))
    open(filename, "w").write(text)


def read_forces(filename):
    """
    Read a set of forces on atoms from filename, presumably in
    Quantum Espresso's output format. Units: eV/nm
    """
    nruter = []
    with open(filename, "r") as f:
        for l in f:
            fields = l.split()
            if len(fields
                   ) == 9 and fields[0] == "atom" and fields[4] == "force":
                nruter.append([float(i) for i in fields[6:]])
<<<<<<< HEAD
    nruter = np.array(nruter) * RYDBERG / BOHR_RADIUS
=======
            elif fields[-3:]==["contrib.", "to", "forces"]:
                break
    nruter=np.array(nruter)*RYDBERG/BOHR_RADIUS
>>>>>>> b9614035
    return nruter


if __name__ == "__main__":

    def usage():
        """
        Print an usage message and exit.
        """
        sys.exit("""Usage:
\t{program:s} unitcell.in sow na nb nc cutoff[nm/-integer] supercell_template.in
\t{program:s} unitcell.in reap na nb nc cutoff[nm/-integer]"""
                 .format(program=sys.argv[0]))

    if len(sys.argv) not in (7, 8) or sys.argv[2] not in ("sow", "reap"):
        usage()
    ufilename = sys.argv[1]
    action = sys.argv[2]
    na, nb, nc = [int(i) for i in sys.argv[3:6]]
    if action == "sow":
        if len(sys.argv) != 8:
            usage()
        sfilename = sys.argv[7]
    else:
        if len(sys.argv) != 7:
            usage()
    if min(na, nb, nc) < 1:
        sys.exit("Error: na, nb and nc must be positive integers")
    if sys.argv[6][0] == "-":
        try:
            nneigh = -int(sys.argv[6])
        except ValueError:
            sys.exit("Error: invalid cutoff")
        if nneigh == 0:
            sys.exit("Error: invalid cutoff")
    else:
        nneigh = None
        try:
            frange = float(sys.argv[6])
        except ValueError:
            sys.exit("Error: invalid cutoff")
        if frange == 0.:
            sys.exit("Error: invalid cutoff")
    print("Reading {0}".format(ufilename))
    poscar = read_qe_in(ufilename)
    natoms = len(poscar["types"])
    print("Analyzing symmetries")
    symops = thirdorder_core.SymmetryOperations(
        poscar["lattvec"], poscar["types"], poscar["positions"].T, SYMPREC)
    print("- Symmetry group {0} detected".format(symops.symbol))
    print("- {0} symmetry operations".format(symops.translations.shape[0]))
    print("Creating the supercell")
    sposcar = gen_supercell(poscar, na, nb, nc)
    ntot = natoms * na * nb * nc
    print("Computing all distances in the supercell")
    dmin, nequi, shifts = calc_dists(sposcar)
    if nneigh != None:
        frange = calc_frange(poscar, sposcar, nneigh, dmin)
        print("- Automatic cutoff: {0} nm".format(frange))
    else:
        print("- User-defined cutoff: {0} nm".format(frange))
    print("Looking for an irreducible set of third-order IFCs")
    wedge = thirdorder_core.Wedge(poscar, sposcar, symops, dmin, nequi, shifts,
                                  frange)
    print("- {0} triplet equivalence classes found".format(wedge.nlist))
    list4 = wedge.build_list4()
    nirred = len(list4)
    nruns = 4 * nirred
    print("- {0} DFT runs are needed".format(nruns))
    if action == "sow":
        print(sowblock)
        print("Writing undisplaced coordinates to BASE.{0}".format(
            os.path.basename(sfilename)))
        write_supercell(sfilename, sposcar,
                        "BASE.{0}".format(os.path.basename(sfilename)), 0)
        width = len(str(4 * (len(list4) + 1)))
        namepattern = "DISP.{0}.{{0:0{1}d}}".format(
            os.path.basename(sfilename), width)
        print("Writing displaced coordinates to DISP.{0}.*".format(
            os.path.basename(sfilename)))
        for i, e in enumerate(list4):
            for n in xrange(4):
                isign = (-1)**(n // 2)
                jsign = -(-1)**(n % 2)
                # Start numbering the files at 1 for aesthetic
                # reasons.
                number = nirred * n + i + 1
                dsposcar = move_two_atoms(sposcar, e[1], e[3], isign * H, e[0],
                                          e[2], jsign * H)
                filename = namepattern.format(number)
                write_supercell(sfilename, dsposcar, filename, number)
    else:
        print(reapblock)
        print("Waiting for a list of QE output files on stdin")
        filelist = []
        for l in sys.stdin:
            s = l.strip()
            if len(s) == 0:
                continue
            filelist.append(s)
        nfiles = len(filelist)
        print("- {0} filenames read".format(nfiles))
        if nfiles != nruns:
            sys.exit("Error: {0} filenames were expected".format(nruns))
        for i in filelist:
            if not os.path.isfile(i):
                sys.exit("Error: {0} is not a regular file".format(i))
        print("Reading the forces")
        forces = []
        for i in filelist:
            forces.append(read_forces(i))
            print("- {0} read successfully".format(i))
            res = forces[-1].mean(axis=0)
            print("- \t Average residual force:")
            print("- \t {0} eV/(nm * atom)".format(res))
        print("Computing an irreducible set of anharmonic force constants")
        phipart = np.zeros((3, nirred, ntot))
        for i, e in enumerate(list4):
            for n in xrange(4):
                isign = (-1)**(n // 2)
                jsign = -(-1)**(n % 2)
                number = nirred * n + i
                phipart[:, i, :] -= isign * jsign * forces[number].T
        phipart /= (4000. * H * H)
        print("Reconstructing the full matrix")
        phifull = thirdorder_core.reconstruct_ifcs(phipart, wedge, list4,
                                                   poscar, sposcar)
        print("Writing the constants to FORCE_CONSTANTS_3RD")
        write_ifcs(phifull, poscar, sposcar, dmin, nequi, shifts, frange,
                   "FORCE_CONSTANTS_3RD")
    print(doneblock)<|MERGE_RESOLUTION|>--- conflicted
+++ resolved
@@ -236,9 +236,9 @@
     celldmre = re.compile(
         r"celldm\((?P<number>\d)\)\s*=\s*(?P<value>\S+?)(?:$|[,!\s])",
         re.MULTILINE)
-    tagre=lambda keyword:re.compile(
-        re.escape(keyword)+
-        r"\s*=\s*(?P<value>\S+?)(?:$|[,!\s])",re.MULTILINE)
+    tagre = lambda keyword:re.compile(
+        re.escape(keyword) +
+        r"\s*=\s*(?P<value>\S+?)(?:$|[,!\s])", re.MULTILINE)
     kindre = re.compile(r"\S+\s+[\{\(\s]*(?P<kind>\w+)[\}\)\s]*")
     contents = open(filename, "r").read()
     try:
@@ -414,13 +414,9 @@
             if len(fields
                    ) == 9 and fields[0] == "atom" and fields[4] == "force":
                 nruter.append([float(i) for i in fields[6:]])
-<<<<<<< HEAD
+            elif fields[-3:] == ["contrib.", "to", "forces"]:
+                break
     nruter = np.array(nruter) * RYDBERG / BOHR_RADIUS
-=======
-            elif fields[-3:]==["contrib.", "to", "forces"]:
-                break
-    nruter=np.array(nruter)*RYDBERG/BOHR_RADIUS
->>>>>>> b9614035
     return nruter
 
 
